name: process-names

on:
  schedule:
<<<<<<< HEAD
    - cron: '0 0 1 1 0' # runs at 12:00 UTC everyday
=======
    - cron: '0 0 1 6 *' # runs on Jun 1 every year
>>>>>>> be4cc1c2

jobs:
  build:
    runs-on: ubuntu-latest
    steps:

      - name: checkout repo content
        uses: actions/checkout@v2

      - name: setup python
        uses: actions/setup-python@v2
        with:
          python-version: '3.7.7'

      - name: install python packages
        run: |
          python -m pip install --upgrade pip
          pip install -r requirements.txt

      - name: execute py script
        env: 
          EMAIL_ADDRESS: ${{ secrets.EMAIL_ADDRESS }}
          EMAIL_PASSWORD: ${{ secrets.EMAIL_PASSWORD }}
          EMAIL_RECIPIENT: ${{ secrets.EMAIL_RECIPIENT }}
        run: python scripts/process_names_usa.py

      - name: commit files
        run: |
          git config --local user.email "action@github.com"
          git config --local user.name "GitHub Action"
          git add data
          git commit -m "update data" -a

      - name: push changes
        uses: ad-m/github-push-action@v0.6.0
        with:
          github_token: ${{ secrets.GITHUB_TOKEN }}
          branch: main<|MERGE_RESOLUTION|>--- conflicted
+++ resolved
@@ -2,11 +2,7 @@
 
 on:
   schedule:
-<<<<<<< HEAD
-    - cron: '0 0 1 1 0' # runs at 12:00 UTC everyday
-=======
     - cron: '0 0 1 6 *' # runs on Jun 1 every year
->>>>>>> be4cc1c2
 
 jobs:
   build:
